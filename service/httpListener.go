--- conflicted
+++ resolved
@@ -1,147 +1,140 @@
-package service
-
-import (
-	"encoding/json"
-	"io/ioutil"
-	"net/http"
-	"strings"
-
-	"github.com/jirenius/resgate/httpApi"
-	"github.com/jirenius/resgate/reserr"
-)
-
-func (s *Service) initHTTPListener() {
-	s.conns = make(map[string]*wsConn)
-	s.mux.HandleFunc(s.cfg.APIPath, s.httpHandler)
-}
-
-func (s *Service) httpHandler(w http.ResponseWriter, r *http.Request) {
-	path := r.URL.RawPath
-	if path == "" {
-		path = r.URL.Path
-	}
-
-<<<<<<< HEAD
-	if debug {
-		s.Logf("Request: %s", path)
-	}
-
-=======
->>>>>>> 505a7c8a
-	switch r.Method {
-	case "GET":
-
-		rid, err := httpApi.PathToRID(path, r.URL.RawQuery, s.cfg.APIPath)
-		if err != nil {
-			http.NotFound(w, r)
-			return
-		}
-		c := s.newWSConn(nil, r)
-		if c == nil {
-			// [TODO] Send a more proper response
-			http.NotFound(w, r)
-			return
-		}
-
-		done := make(chan struct{})
-		c.Enqueue(func() {
-			if s.cfg.HeaderAuth != nil {
-				c.AuthResource(s.cfg.headerAuthRID, s.cfg.headerAuthAction, nil, func(result interface{}, err error) {
-					c.GetHTTPResource(rid, s.cfg.APIPath, responseSender(w, c, done))
-				})
-			} else {
-				c.GetHTTPResource(rid, s.cfg.APIPath, responseSender(w, c, done))
-			}
-		})
-		<-done
-
-	case "POST":
-		rid, action, err := httpApi.PathToRIDAction(path, r.URL.RawQuery, s.cfg.APIPath)
-		if err != nil {
-			http.NotFound(w, r)
-			return
-		}
-
-		// Try to parse the body
-		b, err := ioutil.ReadAll(r.Body)
-		if err != nil {
-			// [TODO] Send a more proper response
-			http.Error(w, err.Error(), 500)
-			return
-		}
-
-		c := s.newWSConn(nil, r)
-		if c == nil {
-			// [TODO] Send a more proper response
-			http.NotFound(w, r)
-			return
-		}
-
-		var params json.RawMessage
-		if strings.TrimSpace(string(b)) != "" {
-			err = json.Unmarshal(b, &params)
-			if err != nil {
-				http.Error(w, err.Error(), 500)
-				return
-			}
-		}
-
-		done := make(chan struct{})
-		c.Enqueue(func() {
-			c.CallResource(rid, action, params, responseSender(w, c, done))
-		})
-		<-done
-
-	default:
-		http.Error(w, "Method not allowed", http.StatusMethodNotAllowed)
-	}
-}
-
-func responseSender(w http.ResponseWriter, c *wsConn, done chan struct{}) func(interface{}, error) {
-	return func(data interface{}, err error) {
-		defer c.dispose()
-		defer close(done)
-
-		var out []byte
-		if err != nil {
-			httpError(w, err)
-			return
-		}
-
-		out, err = json.Marshal(data)
-		if err != nil {
-			httpError(w, err)
-			return
-		}
-
-		w.Header().Set("Content-Type", "application/json; charset=utf-8")
-		w.Write(out)
-	}
-}
-
-func httpError(w http.ResponseWriter, err error) {
-	rerr := reserr.RESError(err)
-	out, err := json.Marshal(rerr)
-	if err != nil {
-		httpError(w, err)
-		return
-	}
-
-	var code int
-	switch rerr.Code {
-	case "system.notFound":
-		fallthrough
-	case "system.timeout":
-		code = 404
-	case "system.accessDenied":
-		code = 401
-	case "system.internalError":
-		fallthrough
-	default:
-		code = 500
-	}
-
-	w.Header().Set("Content-Type", "application/json; charset=utf-8")
-	w.WriteHeader(code)
-	w.Write(out)
-}
+package service
+
+import (
+	"encoding/json"
+	"io/ioutil"
+	"net/http"
+	"strings"
+
+	"github.com/jirenius/resgate/httpApi"
+	"github.com/jirenius/resgate/reserr"
+)
+
+func (s *Service) initHTTPListener() {
+	s.conns = make(map[string]*wsConn)
+	s.mux.HandleFunc(s.cfg.APIPath, s.httpHandler)
+}
+
+func (s *Service) httpHandler(w http.ResponseWriter, r *http.Request) {
+	path := r.URL.RawPath
+	if path == "" {
+		path = r.URL.Path
+	}
+
+	switch r.Method {
+	case "GET":
+
+		rid, err := httpApi.PathToRID(path, r.URL.RawQuery, s.cfg.APIPath)
+		if err != nil {
+			http.NotFound(w, r)
+			return
+		}
+		c := s.newWSConn(nil, r)
+		if c == nil {
+			// [TODO] Send a more proper response
+			http.NotFound(w, r)
+			return
+		}
+
+		done := make(chan struct{})
+		c.Enqueue(func() {
+			if s.cfg.HeaderAuth != nil {
+				c.AuthResource(s.cfg.headerAuthRID, s.cfg.headerAuthAction, nil, func(result interface{}, err error) {
+					c.GetHTTPResource(rid, s.cfg.APIPath, responseSender(w, c, done))
+				})
+			} else {
+				c.GetHTTPResource(rid, s.cfg.APIPath, responseSender(w, c, done))
+			}
+		})
+		<-done
+
+	case "POST":
+		rid, action, err := httpApi.PathToRIDAction(path, r.URL.RawQuery, s.cfg.APIPath)
+		if err != nil {
+			http.NotFound(w, r)
+			return
+		}
+
+		// Try to parse the body
+		b, err := ioutil.ReadAll(r.Body)
+		if err != nil {
+			// [TODO] Send a more proper response
+			http.Error(w, err.Error(), 500)
+			return
+		}
+
+		c := s.newWSConn(nil, r)
+		if c == nil {
+			// [TODO] Send a more proper response
+			http.NotFound(w, r)
+			return
+		}
+
+		var params json.RawMessage
+		if strings.TrimSpace(string(b)) != "" {
+			err = json.Unmarshal(b, &params)
+			if err != nil {
+				http.Error(w, err.Error(), 500)
+				return
+			}
+		}
+
+		done := make(chan struct{})
+		c.Enqueue(func() {
+			c.CallResource(rid, action, params, responseSender(w, c, done))
+		})
+		<-done
+
+	default:
+		http.Error(w, "Method not allowed", http.StatusMethodNotAllowed)
+	}
+}
+
+func responseSender(w http.ResponseWriter, c *wsConn, done chan struct{}) func(interface{}, error) {
+	return func(data interface{}, err error) {
+		defer c.dispose()
+		defer close(done)
+
+		var out []byte
+		if err != nil {
+			httpError(w, err)
+			return
+		}
+
+		out, err = json.Marshal(data)
+		if err != nil {
+			httpError(w, err)
+			return
+		}
+
+		w.Header().Set("Content-Type", "application/json; charset=utf-8")
+		w.Write(out)
+	}
+}
+
+func httpError(w http.ResponseWriter, err error) {
+	rerr := reserr.RESError(err)
+	out, err := json.Marshal(rerr)
+	if err != nil {
+		httpError(w, err)
+		return
+	}
+
+	var code int
+	switch rerr.Code {
+	case "system.notFound":
+		fallthrough
+	case "system.timeout":
+		code = 404
+	case "system.accessDenied":
+		code = 401
+	case "system.internalError":
+		fallthrough
+	default:
+		code = 500
+	}
+
+	w.Header().Set("Content-Type", "application/json; charset=utf-8")
+	w.WriteHeader(code)
+	w.Write(out)
+}